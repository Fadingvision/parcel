const assert = require('assert');
const fs = require('fs');
const {bundle, assertBundleTree} = require('./utils');

describe('html', function() {
  it('should support bundling HTML', async function() {
    let b = await bundle(__dirname + '/integration/html/index.html');

    assertBundleTree(b, {
      name: 'index.html',
      assets: ['index.html'],
      childBundles: [
        {
          type: 'png',
          assets: ['100x100.png'],
          childBundles: []
        },
        {
          type: 'svg',
          assets: ['icons.svg'],
          childBundles: []
        },
        {
          type: 'css',
          assets: ['index.css'],
          childBundles: []
        },
        {
          type: 'js',
          assets: ['index.js'],
          childBundles: [
            {
              type: 'map'
            }
          ]
        },
        {
          type: 'html',
          assets: ['other.html'],
          childBundles: [
            {
              type: 'css',
              assets: ['index.css'],
              childBundles: []
            },
            {
              type: 'js',
              assets: ['index.js'],
              childBundles: [
                {
                  type: 'map'
                }
              ]
            }
          ]
        }
      ]
    });

    let files = fs.readdirSync(__dirname + '/dist');
    let html = fs.readFileSync(__dirname + '/dist/index.html');
    for (let file of files) {
      let ext = file.match(/\.([0-9a-z]+)(?:[?#]|$)/i)[0];
      if (file !== 'index.html' && ext !== '.map') {
        assert(html.includes(file));
      }
    }
  });

  it('should find href attr when not first', async function() {
    let b = await bundle(__dirname + '/integration/html-attr-order/index.html');

    assertBundleTree(b, {
      name: 'index.html',
      assets: ['index.html'],
      childBundles: [
        {
          type: 'html',
          assets: ['other.html'],
          childBundles: []
        }
      ]
    });
  });

  it('should support transforming HTML with posthtml', async function() {
    let b = await bundle(__dirname + '/integration/posthtml/index.html');

    assertBundleTree(b, {
      name: 'index.html',
      assets: ['index.html'],
      childBundles: []
    });

    let html = fs.readFileSync(__dirname + '/dist/index.html');
    assert(html.includes('<h1>Other page</h1>'));
  });

  it('should find assets inside posthtml', async function() {
    let b = await bundle(__dirname + '/integration/posthtml-assets/index.html');

    assertBundleTree(b, {
      name: 'index.html',
      assets: ['index.html'],
      childBundles: [
        {
          type: 'js',
          assets: ['index.js'],
          childBundles: [
            {
              type: 'map'
            }
          ]
        }
      ]
    });
  });

  it('should insert sibling CSS bundles for JS files in the HEAD', async function() {
    let b = await bundle(__dirname + '/integration/html-css/index.html');

    assertBundleTree(b, {
      name: 'index.html',
      assets: ['index.html'],
      childBundles: [
        {
          type: 'js',
          assets: ['index.js', 'index.css'],
          childBundles: [
            {
              type: 'css',
              assets: ['index.css'],
              childBundles: []
            },
            {
              type: 'map'
            }
          ]
        }
      ]
    });

    let html = fs.readFileSync(__dirname + '/dist/index.html');
    assert(
      /<link rel="stylesheet" href="[/\\]{1}html-css\.[a-f0-9]+\.css">/.test(
        html
      )
    );
  });

  it('should insert sibling bundles before body element if no HEAD', async function() {
    let b = await bundle(__dirname + '/integration/html-css-head/index.html');

    assertBundleTree(b, {
      name: 'index.html',
      assets: ['index.html'],
      childBundles: [
        {
          type: 'js',
          assets: ['index.js', 'index.css'],
          childBundles: [
            {
              type: 'css',
              assets: ['index.css'],
              childBundles: []
            },
            {
              type: 'map'
            }
          ]
        }
      ]
    });

    let html = fs.readFileSync(__dirname + '/dist/index.html');
    assert(
      /<html>\s*<link rel="stylesheet" href="[/\\]{1}html-css-head\.[a-f0-9]+\.css">\s*<body>/.test(
        html
      )
    );
  });

  it('should insert sibling JS bundles for CSS files in the HEAD', async function() {
    let b = await bundle(__dirname + '/integration/html-css-js/index.html', {
      hmr: true
    });

    assertBundleTree(b, {
      name: 'index.html',
      assets: ['index.html'],
      childBundles: [
        {
          type: 'css',
          assets: ['index.css'],
          childBundles: [
            {
              type: 'map'
            },
            {
              type: 'js',
              assets: [
                'index.css',
                'bundle-url.js',
                'css-loader.js',
                'hmr-runtime.js'
              ],
              childBundles: []
            }
          ]
        }
      ]
    });

    let html = fs.readFileSync(__dirname + '/dist/index.html');
    assert(/<script src="[/\\]{1}html-css-js\.[a-f0-9]+\.js">/.test(html));
  });

  it('should insert sibling bundles at correct location in tree when optional elements are absent', async function() {
    let b = await bundle(
      __dirname + '/integration/html-css-optional-elements/index.html'
    );

    assertBundleTree(b, {
      name: 'index.html',
      assets: ['index.html'],
      childBundles: [
        {
          type: 'js',
          assets: ['index.js', 'index.css'],
          childBundles: [
            {
              type: 'css',
              assets: ['index.css'],
              childBundles: []
            },
            {
              type: 'map'
            }
          ]
        },
        {
          type: 'js',
          assets: ['other.js']
        }
      ]
    });

    let html = fs.readFileSync(__dirname + '/dist/index.html');
    assert(
      /<\/script>\s*<link rel="stylesheet" href="[/\\]{1}html-css-optional-elements\.[a-f0-9]+\.css"><h1>Hello/.test(
        html
      )
    );
  });

  it('should minify HTML in production mode', async function() {
    await bundle(__dirname + '/integration/htmlnano/index.html', {
      production: true
    });

    let html = fs.readFileSync(__dirname + '/dist/index.html', 'utf8');
    assert(html.includes('Other page'));
    assert(!html.includes('\n'));
  });

  it('should read .htmlnanorc and minify HTML in production mode', async function() {
    await bundle(__dirname + '/integration/htmlnano-config/index.html', {
      production: true
    });

    let html = fs.readFileSync(__dirname + '/dist/index.html', 'utf8');

    // mergeStyles
    assert(
      html.includes(
        '<style>h1{color:red}div{font-size:20px}</style><style media="print">div{color:blue}</style>'
      )
    );

    // minifyJson
    assert(
      html.includes('<script type="application/json">{"user":"me"}</script>')
    );

    // minifySvg is false
    assert(
      html.includes(
        '<svg version="1.1" baseprofile="full" width="300" height="200" xmlns="http://www.w3.org/2000/svg"><rect width="100%" height="100%" fill="red"></rect><circle cx="150" cy="100" r="80" fill="green"></circle><text x="150" y="125" font-size="60" text-anchor="middle" fill="white">SVG</text></svg>'
      )
    );
  });

  it('should not prepend the public path to assets with remote URLs', async function() {
    await bundle(__dirname + '/integration/html/index.html');

    let html = fs.readFileSync(__dirname + '/dist/index.html', 'utf8');
    assert(
      html.includes('<script src="https://unpkg.com/parcel-bundler"></script>')
    );
  });

  it('should not prepend the public path to hash links', async function() {
    await bundle(__dirname + '/integration/html/index.html');

    let html = fs.readFileSync(__dirname + '/dist/index.html', 'utf8');
    assert(html.includes('<a href="#hash_link">'));
  });

  it('should detect virtual paths', async function() {
    let b = await bundle(
      __dirname + '/integration/html-virtualpath/index.html'
    );

    assertBundleTree(b, {
      name: 'index.html',
      assets: ['index.html'],
      childBundles: [
        {
          type: 'html',
          assets: ['other.html'],
          childBundles: []
        }
      ]
    });
  });

  it('should not update root/main file in the bundles', async function() {
    await bundle(__dirname + '/integration/html-root/index.html');

    let files = fs.readdirSync(__dirname + '/dist');

    for (let file of files) {
      if (file !== 'index.html' && file.endsWith('.html')) {
        let html = fs.readFileSync(__dirname + '/dist/' + file);
        assert(html.includes('index.html'));
      }
    }
  });

  it('should conserve the spacing in the HTML tags', async function() {
    await bundle(__dirname + '/integration/html/index.html', {
      production: true
    });

    let html = fs.readFileSync(__dirname + '/dist/index.html', 'utf8');
    assert(/<i>hello<\/i> <i>world<\/i>/.test(html));
  });

  it('should support child bundles of different types', async function() {
    let b = await bundle(
      __dirname + '/integration/child-bundle-different-types/index.html'
    );

    assertBundleTree(b, {
      name: 'index.html',
      assets: ['index.html'],
      childBundles: [
        {
          type: 'js',
          assets: ['main.js', 'util.js', 'other.js'],
          childBundles: [
            {
              type: 'map'
            }
          ]
        },
        {
          type: 'html',
          assets: ['other.html'],
          childBundles: [
            {
              type: 'js',
              assets: ['index.js', 'util.js', 'other.js'],
              childBundles: [
                {
                  type: 'map'
                }
              ]
            }
          ]
        }
      ]
    });
  });

  it('should support circular dependencies', async function() {
    let b = await bundle(__dirname + '/integration/circular/index.html');

    assertBundleTree(b, {
      name: 'index.html',
      assets: ['index.html'],
      childBundles: [
        {
          type: 'html',
          assets: ['about.html'],
          childBundles: [
            {
              type: 'js',
              assets: ['about.js', 'index.js'],
              childBundles: [
                {
                  type: 'map'
                }
              ]
            },
            {
              type: 'html',
              assets: ['test.html'],
              childBundles: []
            }
          ]
        },
        {
          type: 'js',
          assets: ['about.js', 'index.js'],
          childBundles: [
            {
              type: 'map'
            }
          ]
        }
      ]
    });
  });

  it('should support bundling HTM', async function() {
    let b = await bundle(__dirname + '/integration/htm-extension/index.htm');

    assertBundleTree(b, {
      name: 'index.html',
      assets: ['index.htm'],
      type: 'html',
      childBundles: [
        {
          type: 'js',
          assets: ['index.js'],
          childBundles: [
            {
              type: 'map'
            }
          ]
        }
      ]
    });
  });

  it('should detect srcset attribute', async function() {
    let b = await bundle(__dirname + '/integration/html-srcset/index.html');

    assertBundleTree(b, {
      name: 'index.html',
      assets: ['index.html'],
      childBundles: [
        {
          type: 'png',
          assets: ['100x100.png'],
          childBundles: []
        },
        {
          type: 'png',
          assets: ['200x200.png'],
          childBundles: []
        },
        {
          type: 'png',
          assets: ['300x300.png'],
          childBundles: []
        }
      ]
    });
  });

<<<<<<< HEAD
  it('should collect inline-style dependencies', async function() {
    let b = await bundle(
      __dirname + '/integration/html-inline-style/index.html'
=======
  it('should detect srcset attribute of source element', async function() {
    let b = await bundle(
      __dirname + '/integration/html-source-srcset/index.html'
>>>>>>> 0140dcea
    );

    assertBundleTree(b, {
      name: 'index.html',
      assets: ['index.html'],
      childBundles: [
        {
          type: 'png',
          assets: ['100x100.png'],
          childBundles: []
<<<<<<< HEAD
=======
        },
        {
          type: 'png',
          assets: ['200x200.png'],
          childBundles: []
        },
        {
          type: 'png',
          assets: ['300x300.png'],
          childBundles: []
>>>>>>> 0140dcea
        }
      ]
    });
  });

  it('should support webmanifest', async function() {
    let b = await bundle(__dirname + '/integration/webmanifest/index.html');

    assertBundleTree(b, {
      name: 'index.html',
      assets: ['index.html'],
      childBundles: [
        {
          type: 'webmanifest',
          assets: ['manifest.webmanifest'],
          childBundles: [
            {
              type: 'txt',
              assets: ['some.txt'],
              childBundles: []
            }
          ]
        }
      ]
    });
  });

  it('should bundle svg files correctly', async function() {
    let b = await bundle(__dirname + '/integration/html-svg/index.html');

    assertBundleTree(b, {
      name: 'index.html',
      assets: ['index.html'],
      childBundles: [
        {
          type: 'svg',
          assets: ['file.svg']
        }
      ]
    });
  });

  it('should support data attribute of object element', async function() {
    let b = await bundle(__dirname + '/integration/html-object/index.html');

    assertBundleTree(b, {
      name: 'index.html',
      assets: ['index.html'],
      childBundles: [
        {
          type: 'svg',
          assets: ['file.svg'],
          childBundles: []
        }
      ]
    });
  });
});<|MERGE_RESOLUTION|>--- conflicted
+++ resolved
@@ -470,15 +470,27 @@
     });
   });
 
-<<<<<<< HEAD
   it('should collect inline-style dependencies', async function() {
     let b = await bundle(
       __dirname + '/integration/html-inline-style/index.html'
-=======
+    );
+
+    assertBundleTree(b, {
+      name: 'index.html',
+      assets: ['index.html'],
+      childBundles: [
+        {
+          type: 'png',
+          assets: ['100x100.png'],
+          childBundles: []
+        }
+      ]
+    });
+  });
+
   it('should detect srcset attribute of source element', async function() {
     let b = await bundle(
       __dirname + '/integration/html-source-srcset/index.html'
->>>>>>> 0140dcea
     );
 
     assertBundleTree(b, {
@@ -489,8 +501,6 @@
           type: 'png',
           assets: ['100x100.png'],
           childBundles: []
-<<<<<<< HEAD
-=======
         },
         {
           type: 'png',
@@ -501,7 +511,6 @@
           type: 'png',
           assets: ['300x300.png'],
           childBundles: []
->>>>>>> 0140dcea
         }
       ]
     });
